import java.io.*;
<<<<<<< HEAD
import java.util.ArrayList;
=======
import java.util.List;
>>>>>>> 0ed8955f

public class Main {
    public static void main(String[] args) {
        Block block = null; // ➊ Δηλώνεται εκτός try, ώστε να είναι ορατή παντού

        try {
<<<<<<< HEAD
            // 1. Δημιουργία εγγραφών
            ArrayList<Double> cafeCoords = new ArrayList<>();
            ArrayList<Double> museumCoords = new ArrayList<>();
            cafeCoords.add(37.9838);
            cafeCoords.add(23.7275);
            museumCoords.add(37.9681);
            museumCoords.add(23.7286);
            Record cafe = new Record(1, "Cafe Central", cafeCoords);
            Record museum = new Record(2, "Acropolis Museum", museumCoords);
=======
            // Create Records
            Records cafe = new Records("1", "Cafe Central", new double[]{10.0, 20.0, 5.0});
            Records museum = new Records("2", "Acropolis Museum", new double[]{11.0, 21.0, 5.5});
            Records university = new Records("3", "Aristotle University", new double[]{15.0, 25.0, 10.0});
>>>>>>> 0ed8955f

            // 2. Create blocks and insert data
            block = new Block(1);
            block.addRecord(cafe);
            block.addRecord(museum);
            block.addRecord(university);

            // 3. Convert to bytes
            byte[] bytes = block.toBytes();
            System.out.println("Serialized block to bytes: " + bytes.length + " bytes");

            // 4. Read from bytes
            Block loadedBlock = Block.fromBytes(bytes);

            // 5. Print the records
            System.out.println("Deserialized Block:");
            System.out.println("Block ID: " + loadedBlock.getBlockID());
            System.out.println("Number of records: " + loadedBlock.recordCount());

            for (int i = 0; i < loadedBlock.recordCount(); i++) {
                System.out.println("Record " + i + ": " + loadedBlock.getRecord(i));
            }

        } catch (IOException e) {
            e.printStackTrace();
        }

        // Range Query
        if (block != null) {
            double[] min = {9.5, 19.5, 4.5};
            double[] max = {11.5, 21.5, 6.0};

            List<Records> result = LinearRangeQuery.runLinearQuery(block, min, max);

            System.out.println("Range query found " + result.size() + " results:");
            for (Records rec : result) {
                System.out.println(rec);
            }
        } else {
            System.out.println("Block was not initialized.");
        }
    }
}
<|MERGE_RESOLUTION|>--- conflicted
+++ resolved
@@ -1,16 +1,10 @@
 import java.io.*;
-<<<<<<< HEAD
-import java.util.ArrayList;
-=======
-import java.util.List;
->>>>>>> 0ed8955f
 
 public class Main {
     public static void main(String[] args) {
         Block block = null; // ➊ Δηλώνεται εκτός try, ώστε να είναι ορατή παντού
 
         try {
-<<<<<<< HEAD
             // 1. Δημιουργία εγγραφών
             ArrayList<Double> cafeCoords = new ArrayList<>();
             ArrayList<Double> museumCoords = new ArrayList<>();
@@ -20,12 +14,6 @@
             museumCoords.add(23.7286);
             Record cafe = new Record(1, "Cafe Central", cafeCoords);
             Record museum = new Record(2, "Acropolis Museum", museumCoords);
-=======
-            // Create Records
-            Records cafe = new Records("1", "Cafe Central", new double[]{10.0, 20.0, 5.0});
-            Records museum = new Records("2", "Acropolis Museum", new double[]{11.0, 21.0, 5.5});
-            Records university = new Records("3", "Aristotle University", new double[]{15.0, 25.0, 10.0});
->>>>>>> 0ed8955f
 
             // 2. Create blocks and insert data
             block = new Block(1);
@@ -68,4 +56,4 @@
             System.out.println("Block was not initialized.");
         }
     }
-}
+}